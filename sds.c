--- conflicted
+++ resolved
@@ -577,11 +577,6 @@
  * %% - Verbatim "%" character.
  */
 sds sdscatfmt(sds s, char const *fmt, ...) {
-<<<<<<< HEAD
-    struct sdshdr *sh = (void*) (s-(sizeof(struct sdshdr)));
-=======
-    size_t initlen = sdslen(s);
->>>>>>> 2e11f0c8
     const char *f = fmt;
     int i;
     va_list ap;
