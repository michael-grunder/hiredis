--- conflicted
+++ resolved
@@ -1,20 +1,6 @@
 #ifndef __HIREDIS_FMACRO_H
 #define __HIREDIS_FMACRO_H
 
-<<<<<<< HEAD
-#if defined(__linux__)
-#define _BSD_SOURCE
-#define _DEFAULT_SOURCE
-#endif
-
-#if defined(__CYGWIN__)
-#define _POSIX_C_SOURCE 200112L
-#include <sys/cdefs.h>
-#endif
-
-#if defined(__linux__) || defined(__OpenBSD__) || defined(__NetBSD__)
-=======
->>>>>>> 58e6b87f
 #define _XOPEN_SOURCE 600
 #define _POSIX_C_SOURCE 200112L
 
