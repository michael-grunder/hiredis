--- conflicted
+++ resolved
@@ -500,24 +500,6 @@
 }
 ```
 
-<<<<<<< HEAD
-=======
-You will also need to link against `libhiredis_ssl`, **in addition** to
-`libhiredis` and add `-lssl -lcrypto` to satisfy its dependencies.
-
-### OpenSSL Global State Initialization
-
-OpenSSL needs to have certain global state initialized before it can be used.
-Using `redisSecureConnection()` will handle this automatically on the first
-call.
-
-**If the calling application itself also initializes and uses OpenSSL directly,
-`redisSecureConnection()` must not be used.**
-
-Instead, use `redisInitiateSSL()` which also provides greater control over the
-configuration of the SSL connection, as the caller is responsible to create a
-connection context using `SSL_new()` and configure it as required.
-
 ## Allocator injection
 
 Hiredis uses a pass-thru structure of function pointers defined in
@@ -548,7 +530,6 @@
 hiredisResetAllocators();
 ```
 
->>>>>>> e553e0f3
 ## AUTHORS
 
 Hiredis was written by Salvatore Sanfilippo (antirez at gmail) and
