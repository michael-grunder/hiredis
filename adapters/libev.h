--- conflicted
+++ resolved
@@ -148,14 +148,10 @@
         return REDIS_ERR;
 
     /* Create container for context and r/w events */
-<<<<<<< HEAD
-    e = (redisLibevEvents*)hi_malloc(sizeof(*e));
+    e = (redisLibevEvents*)hi_calloc(1, sizeof(*e));
     if (e == NULL)
         return REDIS_ERR;
 
-=======
-    e = (redisLibevEvents*)hi_calloc(1, sizeof(*e));
->>>>>>> eafb085d
     e->context = ac;
 #if EV_MULTIPLICITY
     e->loop = loop;
