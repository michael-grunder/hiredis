--- conflicted
+++ resolved
@@ -591,11 +591,6 @@
         return NULL;
 
     r->buf = sdsempty();
-<<<<<<< HEAD
-    if (r->buf == NULL) {
-        hi_free(r);
-        return NULL;
-=======
     if (r->buf == NULL)
         goto oom;
 
@@ -604,22 +599,16 @@
         goto oom;
 
     for (; r->tasks < REDIS_READER_STACK_SIZE; r->tasks++) {
-        r->task[r->tasks] = calloc(1, sizeof(**r->task));
+        r->task[r->tasks] = hi_calloc(1, sizeof(**r->task));
         if (r->task[r->tasks] == NULL)
             goto oom;
->>>>>>> eafb085d
     }
 
     r->fn = fn;
     r->maxbuf = REDIS_READER_MAX_BUF;
-<<<<<<< HEAD
-=======
-
->>>>>>> eafb085d
     r->ridx = -1;
 
     return r;
-
 oom:
     redisReaderFree(r);
     return NULL;
