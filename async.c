--- conflicted
+++ resolved
@@ -47,15 +47,9 @@
 
 #include "async_private.h"
 
-<<<<<<< HEAD
 /* Forward declarations of hiredis.c functions */
 int __redisAppendCommand(redisContext *c, const char *cmd, size_t len);
 void __redisSetError(redisContext *c, int type, const char *str);
-=======
-/* Forward declaration of function in hiredis.c */
-void __redisSetError(redisContext *, int, const char *, ...);
-int __redisAppendCommand(redisContext *, const char *, size_t);
->>>>>>> c87cd2c8
 
 /* Functions managing dictionary of callbacks for pub/sub. */
 static unsigned int callbackHash(const void *key) {
@@ -63,9 +57,7 @@
 }
 
 static void *callbackValDup(void *privdata, const void *src) {
-    redisCallback *dup;
     ((void) privdata);
-<<<<<<< HEAD
     redisCallback *dup;
 
     dup = hi_malloc(sizeof(*dup));
@@ -73,12 +65,6 @@
         return NULL;
 
     memcpy(dup,src,sizeof(*dup));
-=======
-
-    if (NULL != (dup = malloc(sizeof(*dup))))
-        memcpy(dup, src, sizeof(*dup));
-
->>>>>>> c87cd2c8
     return dup;
 }
 
@@ -735,28 +721,22 @@
     /* Make sure we can append command before making it's callback - Delegate error */
     if (REDIS_OK != (ret = __redisAppendCommand(c,cmd,len))) return ret;
 
-#define PUSH_CALLBACK(cb_list) \
-    if (REDIS_OK != (ret = __redisPushCallback(&ac->cb_list, &cb))) { \
-        __redisAsyncSetError(ac, ret, "PushCallback failure"); \
-        goto oom_error; \
-    }
+    #define PUSH_CALLBACK(cb_list) \
+        if (REDIS_OK != (ret = __redisPushCallback(&ac->cb_list, &cb))) { \
+            __redisAsyncSetError(ac, ret, "PushCallback failure"); \
+            goto oom_error; \
+        }
 
     if (hasnext && strncasecmp(cstr,"subscribe\r\n",11) == 0) {
         c->flags |= REDIS_SUBSCRIBED;
 
         /* Add every channel/pattern to the list of subscription callbacks. */
-<<<<<<< HEAD
         while ((p = nextArgument(p,&astr,&alen)) != NULL) {
             sname = sdsnewlen(astr,alen);
-            if (sname == NULL)
-                goto oom;
-=======
-        while (NULL != (p = nextArgument(p,&astr,&alen))) {
-            if (NULL == (sname = sdsnewlen(astr,alen))) {
+            if (sname == NULL) {
                 __redisAsyncSetError(ac, REDIS_ERR_OOM, "Out of memory");
                 goto oom_error;
             }
->>>>>>> c87cd2c8
 
             if (pvariant)
                 cbdict = ac->sub.patterns;
@@ -795,7 +775,8 @@
             PUSH_CALLBACK(replies)
         }
     }
-#undef PUSH_CALLBACK
+
+    #undef PUSH_CALLBACK
 
     return REDIS_OK;
 
@@ -805,12 +786,6 @@
     sdssetlen(c->obuf, clen);
     c->obuf[clen] = '\0';
 
-<<<<<<< HEAD
-    return REDIS_OK;
-oom:
-    __redisSetError(&(ac->c), REDIS_ERR_OOM, "Out of memory");
-    return REDIS_ERR;
-=======
     /* Free unused obuf space */
     c->obuf = sdsRemoveFreeSpace(c->obuf);
 
@@ -851,9 +826,9 @@
     return status;
 }
 
-int redisAsyncAppendArgv(   redisAsyncContext *ac,
-                            redisCallbackFn *fn, void *privdata,
-                            int argc, const char **argv, const size_t *argvlen) {
+int redisAsyncAppendArgv(redisAsyncContext *ac, redisCallbackFn *fn, 
+                         void *privdata, int argc, const char **argv, 
+                         const size_t *argvlen) {
     sds cmd;
     int len;
     int status;
@@ -889,7 +864,6 @@
     }
 
     return ret;
->>>>>>> c87cd2c8
 }
 
 int redisvAsyncCommand(redisAsyncContext *ac, redisCallbackFn *fn, void *privdata, const char *format, va_list ap) {
@@ -910,13 +884,9 @@
         return REDIS_ERR;
     }
 
-<<<<<<< HEAD
-    status = __redisAsyncCommand(ac,fn,privdata,cmd,len);
+    status = __redisAsyncCommand(ac, fn, privdata, cmd, (size_t)len);
     hi_free(cmd);
-=======
-    status = __redisAsyncCommand(ac, fn, privdata, cmd, (size_t)len);
-    free(cmd);
->>>>>>> c87cd2c8
+
     return status;
 }
 
